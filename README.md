# Locode

<<<<<<< HEAD
[![Build Status](https://travis-ci.org/niels-s/locode.png)](https://travis-ci.org/niels-s/locode)

TODO: Write a gem description
=======
The Locode gem gives you the ability to lookup UN/LOCODE codes. You can read more about the UN/LOCODE specifications here: [wiki](http://en.wikipedia.org/wiki/UN/LOCODE). 

All data used by this gem has been taken from the *UN Centre for Trade Facilitation and E-business* official website. **No guarantees for the accuracy or up-to-dateness are given.**

`http://www.unece.org/cefact/locode/welcome.html` and `http://www.unece.org/cefact/codesfortrade/codes_index.html`
>>>>>>> 470edf5c

## Installation

Add this line to your application's Gemfile:

    gem 'locode'

And then execute:

    $ bundle

Or install it yourself as:

    $ gem install locode

## Usage

Find Locations whose full name or full name without diacritics matches the search string

	Locode.find_by_name('Göteborg')
  	#=> [<Locode::Location: 'SE GOT'>]

Find Locations that partially match the Search String. This means you can search by just the country code or a whole LOCODE.

	Locode.find_by_locode('US')
    #=> [<Locode::Location: 'US NYC'>,>
         <Locode::Location: 'US LAX'>, ... ]
         
You can also retrieve Locode's by the different functions, for example:

	Locode.seaports()
	#=> [<Locode::Location: 'DE HAM'>, ..]
	
There are a lot of locations so you can also limit the amount of locations returned by passing a amount:

	Locode.inland_clearance_depots(1)
	#=> [<Locode::Location: 'DE HAM'>]

These are the possible function calls:

* seaports(limit)
* rail_terminals(limit)
* road_terminals(limit)
* airport(limit)
* postal_exchange_offices(limit)
* inland_clearance_depots(limit)
* fixed_transport_functions(limit)
* border_crossing_functions(limit)


## Contributing

1. Fork it
2. Create your feature branch (`git checkout -b my-new-feature`)
3. Commit your changes (`git commit -am 'Add some feature'`)
4. Push to the branch (`git push origin my-new-feature`)
5. Create new Pull Request<|MERGE_RESOLUTION|>--- conflicted
+++ resolved
@@ -1,16 +1,12 @@
 # Locode
 
-<<<<<<< HEAD
 [![Build Status](https://travis-ci.org/niels-s/locode.png)](https://travis-ci.org/niels-s/locode)
 
-TODO: Write a gem description
-=======
-The Locode gem gives you the ability to lookup UN/LOCODE codes. You can read more about the UN/LOCODE specifications here: [wiki](http://en.wikipedia.org/wiki/UN/LOCODE). 
+The Locode gem gives you the ability to lookup UN/LOCODE codes. You can read more about the UN/LOCODE specifications here: [wiki](http://en.wikipedia.org/wiki/UN/LOCODE).
 
 All data used by this gem has been taken from the *UN Centre for Trade Facilitation and E-business* official website. **No guarantees for the accuracy or up-to-dateness are given.**
 
 `http://www.unece.org/cefact/locode/welcome.html` and `http://www.unece.org/cefact/codesfortrade/codes_index.html`
->>>>>>> 470edf5c
 
 ## Installation
 
@@ -38,12 +34,12 @@
 	Locode.find_by_locode('US')
     #=> [<Locode::Location: 'US NYC'>,>
          <Locode::Location: 'US LAX'>, ... ]
-         
+
 You can also retrieve Locode's by the different functions, for example:
 
 	Locode.seaports()
 	#=> [<Locode::Location: 'DE HAM'>, ..]
-	
+
 There are a lot of locations so you can also limit the amount of locations returned by passing a amount:
 
 	Locode.inland_clearance_depots(1)
